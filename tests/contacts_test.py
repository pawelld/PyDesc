import os.path

from pydesc.structure import StructureLoader
<<<<<<< HEAD
from tests.conftest import TEST_STRUCTURES_DIR
from pydesc.contacts.geometrical import PointsDistanceCriterion


def test_point_distance():
    sl = StructureLoader()
    path_str = os.path.join(TEST_STRUCTURES_DIR, "rna_only", "1KIS.pdb")
    stc, = sl.load_structures(path=path_str)
=======

CRITERIA = [RcContact, NxContact, PrcContact, RingCenterContact]


class TestNucleotides:
    @pytest.mark.parametrize("criterion", CRITERIA)
    def test_point_distance(self, structures_dir, criterion):
        sl = StructureLoader()
        path_str = os.path.join(structures_dir, "rna_only", "1KIS.pdb")
        (stc,) = sl.load_structures(path=path_str)

        mer1 = stc[18]  # B:19
        mer2 = stc[31]  # B:32
        mer3 = stc[4]  # A:5

        crt = criterion(distance_threshold=12.5)
>>>>>>> 5513358b

    mer1 = stc[18]  # B:19
    mer2 = stc[31]  # B:32
    mer3 = stc[4]   # A:5
    # B:19.rc is 10.5 or so far from B:32.rc
    # B:19.rc to A:5 is way more

    crt = PointsDistanceCriterion("rc", 12, 0)

    res=crt.calculate_contacts(stc)

    assert res[mer1.ind, mer2.ind] == 2
    assert res[mer1.ind, mer3.ind] == 0
<|MERGE_RESOLUTION|>--- conflicted
+++ resolved
@@ -1,33 +1,15 @@
 import os.path
 
+from tests.conftest import TEST_STRUCTURES_DIR
+
+from pydesc.contacts.geometrical import PointsDistanceCriterion
 from pydesc.structure import StructureLoader
-<<<<<<< HEAD
-from tests.conftest import TEST_STRUCTURES_DIR
-from pydesc.contacts.geometrical import PointsDistanceCriterion
 
 
 def test_point_distance():
     sl = StructureLoader()
     path_str = os.path.join(TEST_STRUCTURES_DIR, "rna_only", "1KIS.pdb")
     stc, = sl.load_structures(path=path_str)
-=======
-
-CRITERIA = [RcContact, NxContact, PrcContact, RingCenterContact]
-
-
-class TestNucleotides:
-    @pytest.mark.parametrize("criterion", CRITERIA)
-    def test_point_distance(self, structures_dir, criterion):
-        sl = StructureLoader()
-        path_str = os.path.join(structures_dir, "rna_only", "1KIS.pdb")
-        (stc,) = sl.load_structures(path=path_str)
-
-        mer1 = stc[18]  # B:19
-        mer2 = stc[31]  # B:32
-        mer3 = stc[4]  # A:5
-
-        crt = criterion(distance_threshold=12.5)
->>>>>>> 5513358b
 
     mer1 = stc[18]  # B:19
     mer2 = stc[31]  # B:32
